--- conflicted
+++ resolved
@@ -360,11 +360,6 @@
 
         if plot_loss:
             plot_loss_values(self.losses)
-<<<<<<< HEAD
-            print(len(self.losses))
-            print(self.losses)
-=======
->>>>>>> ce744bb2
         if plot_clusters:
             if adata is None:
                 raise ValueError("Cannot plot clusters: 'adata' must be provided (not None)."
@@ -376,66 +371,6 @@
                                      img_alpha=img_alpha,
                                      dot_size=dot_size,
                                      ncols=ncols)
-<<<<<<< HEAD
-        if adata.obs[f"{save_emb}_cluster"].unique().size > 1 and plot_centroid:
-            if (spot_diameter_fullres is None or img_path is None):
-                raise ValueError("Cannot plot centroids: both 'spot_diameter_fullres' and 'img_path' must be provided (not None). "
-                                 "Please specify a valid image path and spot diameter in full resolution.")
-
-            topN_centroid_idx = self._compute_centroid(adata=adata,
-                                   save_emb=save_emb)
-            plot_spatial_centroids_and_distance(adata,
-                                                save_emb,
-                                                img_alpha=img_alpha,
-                                                dot_size=dot_size,
-                                                ncols=ncols)
-            self._compute_centroid_morphology(img_path=img_path,
-                                              adata=adata,
-                                              topN_centroid_idx=topN_centroid_idx,
-                                              spot_diameter_fullres=spot_diameter_fullres,
-                                              save_emb=save_emb)
-
-
-    def _compute_centroid(self, 
-                          adata: anndata.AnnData,
-                          save_emb: str,
-                          topN: int = 5) -> np.ndarray:
-        logging.info("Loading centroid info...")
-        nc = NearestCentroid()
-        nc.fit(adata.obsm[save_emb], adata.obs[f"{save_emb}_cluster"])
-
-        dist_from_centroid = cdist(nc.centroids_, adata.obsm[save_emb])
-
-        adata.obs["centroid"] = np.nan
-
-        topN_centroid_idx = np.argpartition(dist_from_centroid, topN, axis=1)[
-            :, :topN].reshape(-1, order="F")
-        topN_centroid_label = np.tile(nc.classes_, topN)
-
-        adata.obs.loc[adata.obs.index[topN_centroid_idx], "centroid"] = topN_centroid_label
-
-        for dist_label, label in zip(dist_from_centroid, nc.classes_):
-            adata.obs[f"dist_from_{label}"] = abs(((dist_label - dist_label.min()) /
-                                                        (dist_label.max() - dist_label.min())) - 1)
-        return topN_centroid_idx
-
-    def _compute_centroid_morphology(self,
-                                     img_path: str,
-                                     adata: anndata.AnnData,
-                                     topN_centroid_idx: np.ndarray,
-                                     spot_diameter_fullres: int,
-                                     save_emb: str) -> None: 
-        logging.info("Loading centroid morphology spots...")
-        if img_path and spot_diameter_fullres:
-            plot_spots(
-                img_path,
-                adata,
-                topN_centroid_idx,
-                spot_diameter_fullres,
-                f"{save_emb}_cluster")
-        else:
-            print("Morphology path or spot diameter is not specified...")
-=======
         if plot_centroid:
             if adata is None:
                 raise ValueError("Cannot plot centroids: 'adata' must be provided (not None). Please specify a valid AnnData object.")
@@ -457,7 +392,6 @@
                                                   topN_centroid_idx=topN_centroid_idx,
                                                   spot_diameter_fullres=spot_diameter_fullres,
                                                   save_emb=save_emb)
->>>>>>> ce744bb2
 
     # ================================================================= #
     #                      Private Validation Methods                   #
@@ -575,11 +509,7 @@
                           **self.dataloader_params)
 
     # ================================================================= #
-<<<<<<< HEAD
-    #               Prediction and Postprocessing Utilities             #
-=======
     #           Private Prediction and Postprocessing Methods           #
->>>>>>> ce744bb2
     # ================================================================= # 
     def _compute_latent_space(self,
                               X: anndata.AnnData, 
@@ -613,8 +543,6 @@
             n_neighbors=self.clustering_params["n_neighbors"])
 
     # ================================================================= #
-<<<<<<< HEAD
-=======
     #                    Private Vizualization Methods                  #
     # ================================================================= # 
     def _compute_centroid(self, 
@@ -658,7 +586,6 @@
             print("Morphology path or spot diameter is not specified...")
 
     # ================================================================= #
->>>>>>> ce744bb2
     #                       Model Construction                          #
     # ================================================================= #
     def _build_model(self,
